--- conflicted
+++ resolved
@@ -71,7 +71,6 @@
 
     const performances: MachineryPerformance[] = group.map(row => {
       const slopeMax = Number(row.slopeMax || row['slopemax'] || row['slope max'] || 0);
-<<<<<<< HEAD
       const rawDensity = ((row.density || 'moderate') as string).toLowerCase().trim();
       let density: MachineryPerformance['density'];
       if (rawDensity.startsWith('lig')) density = 'light';
@@ -83,27 +82,6 @@
       const costPerHour = Number(row.costPerHour || row['$perhour'] || row['$ per hour'] || 0) || undefined;
 
       return { slopeMax, density, metersPerHour, costPerHour };
-=======
-      const rawDensity = ((row.density || 'moderate') as string).toLowerCase();
-      // Map incoming density values to new categories
-      // CSV may contain: grassland, light, medium, heavy
-  let density: MachineryPerformance['density'] = 'mediumscrub';
-      if (rawDensity === 'grassland' || rawDensity === 'verylight') density = 'grassland';
-      else if (rawDensity === 'light') density = 'lightshrub';
-      else if (rawDensity === 'medium' || rawDensity === 'moderate') density = 'mediumscrub';
-      else if (rawDensity === 'heavy') density = 'heavyforest';
-      else density = 'mediumscrub';
-
-      const metersPerHour = Number(row.metersPerHour || row['mperhour'] || row['m per hour'] || 0);
-      const costPerHour = Number(row.costPerHour || row['$perhour'] || row['$ per hour'] || 0) || undefined;
-
-      return {
-        slopeMax,
-        density,
-        metersPerHour,
-        costPerHour
-      };
->>>>>>> e51bf8fb
     }).sort((a,b) => a.slopeMax - b.slopeMax);
 
     // default clearingRate is best-case (max metersPerHour)
