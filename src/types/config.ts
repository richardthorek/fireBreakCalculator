--- conflicted
+++ resolved
@@ -24,15 +24,10 @@
   description?: string;
   /** Terrain types this machinery can operate in */
   allowedTerrain: ('easy' | 'moderate' | 'difficult' | 'extreme')[];
-<<<<<<< HEAD
   /** Vegetation types this machinery can handle */
   allowedVegetation: ('light' | 'moderate' | 'heavy' | 'extreme')[];
   /** Maximum slope this machinery can handle (in degrees) */
   maxSlope?: number;
-=======
-  /** Vegetation types this machinery can handle (new taxonomy) */
-  allowedVegetation: ('grassland' | 'lightshrub' | 'mediumscrub' | 'heavyforest')[];
->>>>>>> e51bf8fb
 }
 
 export interface AircraftSpec {
