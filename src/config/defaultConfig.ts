--- conflicted
+++ resolved
@@ -22,12 +22,9 @@
           costPerHour: 180,
           description: 'Medium dozer suitable for most terrain types',
           allowedTerrain: ['easy', 'moderate', 'difficult'],
-<<<<<<< HEAD
+          allowedVegetation: ['grassland', 'lightshrub', 'mediumscrub']
           allowedVegetation: ['light', 'moderate', 'heavy'],
           maxSlope: 25 // Maximum slope capability in degrees
-=======
-          allowedVegetation: ['grassland', 'lightshrub', 'mediumscrub']
->>>>>>> e51bf8fb
         },
         {
           id: 'dozer-d8',
@@ -37,12 +34,8 @@
           costPerHour: 250,
           description: 'Heavy dozer for difficult terrain and heavy vegetation',
           allowedTerrain: ['easy', 'moderate', 'difficult', 'extreme'],
-<<<<<<< HEAD
           allowedVegetation: ['light', 'moderate', 'heavy', 'extreme'],
           maxSlope: 35 // Maximum slope capability in degrees
-=======
-          allowedVegetation: ['grassland', 'lightshrub', 'mediumscrub', 'heavyforest']
->>>>>>> e51bf8fb
         },
         {
           id: 'grader-140m',
@@ -52,12 +45,8 @@
           costPerHour: 120,
           description: 'Motor grader for maintaining existing trails and light clearing',
           allowedTerrain: ['easy', 'moderate'],
-<<<<<<< HEAD
           allowedVegetation: ['light'],
           maxSlope: 15 // Maximum slope capability in degrees
-=======
-          allowedVegetation: ['grassland']
->>>>>>> e51bf8fb
         },
         {
           id: 'dozer-d4',
@@ -67,12 +56,8 @@
           costPerHour: 140,
           description: 'Light dozer for sensitive areas and narrow fire breaks',
           allowedTerrain: ['easy', 'moderate', 'difficult'],
-<<<<<<< HEAD
           allowedVegetation: ['light', 'moderate'],
           maxSlope: 20 // Maximum slope capability in degrees
-=======
-          allowedVegetation: ['grassland', 'lightshrub']
->>>>>>> e51bf8fb
         }
       ],
 
