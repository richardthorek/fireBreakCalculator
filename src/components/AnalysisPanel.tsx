--- conflicted
+++ resolved
@@ -105,33 +105,14 @@
  */
 const isCompatible = (
   equipment: MachinerySpec | AircraftSpec | HandCrewSpec,
-<<<<<<< HEAD
+  terrain: TerrainType,
+  vegetation: VegetationType,
+  expectedObjectDiameter = 0.2 // meters - default expected diameter of objects to clear
   requiredTerrain: TerrainType,
   vegetation: VegetationType
 ): boolean => {
   return equipment.allowedTerrain.includes(requiredTerrain) &&
          equipment.allowedVegetation.includes(vegetation);
-=======
-  terrain: TerrainType,
-  vegetation: VegetationType,
-  expectedObjectDiameter = 0.2 // meters - default expected diameter of objects to clear
-): boolean => {
-  // Basic allowed terrain / vegetation check
-  const basic = equipment.allowedTerrain.includes(terrain) && 
-                equipment.allowedVegetation.includes(vegetation);
-
-  if (!basic) return false;
-
-  // If equipment declares a minClearDiameter, ensure it can handle expected objects
-  // Use a type-guard to safely access machinery-specific field
-  if ((equipment as MachinerySpec).minClearDiameter !== undefined) {
-    const m = equipment as MachinerySpec;
-    return m.minClearDiameter! <= expectedObjectDiameter;
-  }
-
-  // For aircraft and hand crews, assume they can handle small items; keep basic result
-  return true;
->>>>>>> e51bf8fb
 };
 
 /**
@@ -187,39 +168,10 @@
   };
   // Map new vegetation taxonomy to numeric factors (lower is easier)
   const vegetationFactors = {
-    grassland: 1.0,     // very light
-    lightshrub: 1.1,    // <10cm diameter
-    mediumscrub: 1.5,   // 10-50cm
-    heavyforest: 2.0    // 50cm+
-  } as const;
-
-  // Additional slope time factor: additional percent time per degree (2% = 0.02)
-  const slopeTimeFactor = 0.02;
-
-  // Helper: pick a per-condition rate for machinery if available
-  const selectMachineRate = (
-    machine: MachinerySpec,
-    slope: number,
-    veg: VegetationType,
-    terrainFactor: number,
-    vegetationFactor: number
-  ): number => {
-    // Try to find a performance row matching vegetation
-    const perfs = machine.performances?.filter(p => p.density === veg) ?? [];
-    if (perfs.length > 0) {
-      // Find first perf with slopeMax >= requested slope (smallest such slopeMax)
-      const higher = perfs.filter(p => p.slopeMax >= slope).sort((a,b) => a.slopeMax - b.slopeMax);
-      if (higher.length > 0) return higher[0].metersPerHour;
-      // else use the highest available slope performance (worst-case)
-      const fallback = perfs.sort((a,b) => b.slopeMax - a.slopeMax)[0];
-      if (fallback) return fallback.metersPerHour;
-    }
-
-    // No explicit performance row: fall back to penalty-adjusted base rate
-    // penalize rate by terrain and vegetation and slope
-    const base = machine.clearingRate || 1;
-    const slopePenalty = 1 + slope * slopeTimeFactor; // e.g., 5deg -> 1.1
-    return base / (terrainFactor * vegetationFactor * slopePenalty);
+    light: 1.0,
+    moderate: 1.4,
+    heavy: 1.8,
+    extreme: 2.5
   };
 
   // Map max slope to a minimum terrain class requirement
@@ -239,7 +191,6 @@
     const terrainFactor = terrainFactors[terrain];
     const vegetationFactor = vegetationFactors[vegetation];
 
-<<<<<<< HEAD
     // Calculate machinery results
     const requiredTerrain = derivedTerrainRequirement || terrain; // fallback to user selection if no analysis
     machinery.forEach(machine => {
@@ -249,14 +200,6 @@
       
       const time = fullCompatibility ? calculateMachineryTime(distance, machine, terrainFactor, vegetationFactor) : 0;
       const cost = fullCompatibility && machine.costPerHour ? time * machine.costPerHour : 0;
-=======
-    // Calculate machinery results using per-condition rates when available
-    machinery.forEach(machine => {
-      const compatible = isCompatible(machine, terrain, vegetation, expectedObjectDiameter);
-      const rate = compatible ? selectMachineRate(machine, slopeDeg, vegetation, terrainFactor, vegetationFactor) : 0;
-      const time = compatible ? distance / Math.max(rate, 0.0001) : 0;
-      const cost = compatible && machine.costPerHour ? time * (machine.costPerHour ?? 0) : 0;
->>>>>>> e51bf8fb
 
       results.push({
         id: machine.id,
@@ -274,11 +217,7 @@
 
     // Calculate aircraft results
     aircraft.forEach(plane => {
-<<<<<<< HEAD
       const compatible = isCompatible(plane, requiredTerrain, vegetation);
-=======
-      const compatible = isCompatible(plane, terrain, vegetation, expectedObjectDiameter);
->>>>>>> e51bf8fb
       const drops = compatible ? calculateAircraftDrops(distance, plane) : 0;
       const totalTime = compatible ? drops * (plane.turnaroundTime / 60) : 0; // convert minutes to hours
       const cost = compatible && plane.costPerHour ? totalTime * plane.costPerHour : 0;
@@ -299,11 +238,7 @@
 
     // Calculate hand crew results
     handCrews.forEach(crew => {
-<<<<<<< HEAD
       const compatible = isCompatible(crew, requiredTerrain, vegetation);
-=======
-      const compatible = isCompatible(crew, terrain, vegetation, expectedObjectDiameter);
->>>>>>> e51bf8fb
       const time = compatible ? calculateHandCrewTime(distance, crew, terrainFactor, vegetationFactor) : 0;
       const cost = compatible && crew.costPerHour ? time * crew.costPerHour : 0;
 
@@ -582,21 +517,34 @@
                       ))}
                     </div>
                   </div>
-
-                  {/* Aircraft Section */}
-                  <div className="equipment-category-section">
-                    <h5 className="category-section-header">
-                      <span className="category-section-icon">✈️</span>
-                      Aircraft
-                    </h5>
-                    <div className="equipment-table">
-                      <div className="table-header">
-                        <span>Equipment</span>
-                        <span>Drops</span>
-                        <span>Cost</span>
-                        <span>Status</span>
+                  {calculations.map((result) => (
+                    <div 
+                      key={result.id} 
+                      className={`table-row ${!result.compatible ? 'incompatible' : ''}`}
+                    >
+                      <div className="equipment-info">
+                        <span className="equipment-name">{result.name}</span>
+                        <span className="equipment-type">{result.type}</span>
                       </div>
-<<<<<<< HEAD
+                      <div className="time-info">
+                        {result.compatible ? (
+                          <>
+                            <span className="time-value">
+                              {result.time.toFixed(1)}
+                            </span>
+                            <span className="time-unit">{result.unit}</span>
+                          </>
+                        ) : (
+                          <span className="incompatible-text">N/A</span>
+                        )}
+                      </div>
+                      <div className="cost-info">
+                        {result.compatible && result.cost > 0 ? (
+                          <span className="cost-value">${result.cost.toFixed(0)}</span>
+                        ) : (
+                          <span className="no-cost">-</span>
+                        )}
+                      </div>
                       <div className="status-info">
                         {result.compatible ? (
                           <span className="compatible">✓ Compatible</span>
@@ -610,110 +558,9 @@
                             )}
                           </div>
                         )}
-=======
-                      {calculations
-                        .filter(result => result.type === 'aircraft')
-                        .map((result) => (
-                        <div 
-                          key={result.id} 
-                          className={`table-row ${!result.compatible ? 'incompatible' : ''}`}
-                        >
-                          <div className="equipment-info">
-                            <span className="equipment-icon">{getEquipmentIcon(result)}</span>
-                            <div className="equipment-details">
-                              <span className="equipment-name">{result.name}</span>
-                              <span className="equipment-type">{result.type}</span>
-                            </div>
-                          </div>
-                          <div className="time-info">
-                            {result.compatible ? (
-                              <>
-                                <span className="time-value">
-                                  {result.time.toFixed(0)}
-                                </span>
-                                <span className="time-unit">{result.unit}</span>
-                              </>
-                            ) : (
-                              <span className="incompatible-text">N/A</span>
-                            )}
-                          </div>
-                          <div className="cost-info">
-                            {result.compatible && result.cost > 0 ? (
-                              <span className="cost-value">${result.cost.toFixed(0)}</span>
-                            ) : (
-                              <span className="no-cost">-</span>
-                            )}
-                          </div>
-                          <div className="status-info">
-                            {result.compatible ? (
-                              <span className="compatible">✓ Compatible</span>
-                            ) : (
-                              <span className="incompatible-status">✗ Incompatible</span>
-                            )}
-                          </div>
-                        </div>
-                      ))}
+                      </div>
                     </div>
-                  </div>
-
-                  {/* Hand Crew Section */}
-                  <div className="equipment-category-section">
-                    <h5 className="category-section-header">
-                      <span className="category-section-icon">👨‍🚒</span>
-                      Hand Crews
-                    </h5>
-                    <div className="equipment-table">
-                      <div className="table-header">
-                        <span>Equipment</span>
-                        <span>Time</span>
-                        <span>Cost</span>
-                        <span>Status</span>
->>>>>>> e51bf8fb
-                      </div>
-                      {calculations
-                        .filter(result => result.type === 'handCrew')
-                        .map((result) => (
-                        <div 
-                          key={result.id} 
-                          className={`table-row ${!result.compatible ? 'incompatible' : ''}`}
-                        >
-                          <div className="equipment-info">
-                            <span className="equipment-icon">{getEquipmentIcon(result)}</span>
-                            <div className="equipment-details">
-                              <span className="equipment-name">{result.name}</span>
-                              <span className="equipment-type">{result.type}</span>
-                            </div>
-                          </div>
-                          <div className="time-info">
-                            {result.compatible ? (
-                              <>
-                                <span className="time-value">
-                                  {result.time.toFixed(1)}
-                                </span>
-                                <span className="time-unit">{result.unit}</span>
-                              </>
-                            ) : (
-                              <span className="incompatible-text">N/A</span>
-                            )}
-                          </div>
-                          <div className="cost-info">
-                            {result.compatible && result.cost > 0 ? (
-                              <span className="cost-value">${result.cost.toFixed(0)}</span>
-                            ) : (
-                              <span className="no-cost">-</span>
-                            )}
-                          </div>
-                          <div className="status-info">
-                            {result.compatible ? (
-                              <span className="compatible">✓ Compatible</span>
-                            ) : (
-                              <span className="incompatible-status">✗ Incompatible</span>
-                            )}
-                          </div>
-                        </div>
-                      ))}
-                    </div>
-                  </div>
+                  ))}
                 </div>
               </div>
             )}
