import React, { useState } from 'react';
import { MapView } from './components/MapView';
import { AnalysisPanel } from './components/AnalysisPanel';
import { EquipmentConfigPanel } from './components/EquipmentConfigPanel';
import { defaultConfig } from './config/defaultConfig';
import { MachinerySpec, AircraftSpec, HandCrewSpec, TrackAnalysis } from './types/config';

/**
 * Root application component for the RFS Fire Break Calculator.
 * Renders a fixed-height header (10% of viewport), responsive Leaflet map,
 * and analysis panel for fire break calculations.
 */
const App: React.FC = () => {
  const [fireBreakDistance, setFireBreakDistance] = useState<number | null>(null);
<<<<<<< HEAD
  const [trackAnalysis, setTrackAnalysis] = useState<TrackAnalysis | null>(null);
=======
  const [selectedAircraftForPreview, setSelectedAircraftForPreview] = useState<string[]>([]);
>>>>>>> e51bf8fb
  
  // State for configurable equipment
  const [machinery, setMachinery] = useState<MachinerySpec[]>(defaultConfig.machinery);
  const [aircraft, setAircraft] = useState<AircraftSpec[]>(defaultConfig.aircraft);
  const [handCrews, setHandCrews] = useState<HandCrewSpec[]>(defaultConfig.handCrews);

  return (
    <div className="app-shell">
      <header className="app-header">
        <h1 className="app-title">RFS Fire Break Calculator</h1>
        <span className="app-subtitle">Geospatial Fire Break & Trail Planning Tool</span>
      </header>
      <main className="app-main">
        <div className="map-section">
          <MapView 
            onDistanceChange={setFireBreakDistance} 
<<<<<<< HEAD
            onTrackAnalysisChange={setTrackAnalysis}
=======
            selectedAircraftForPreview={selectedAircraftForPreview}
            aircraft={aircraft}
>>>>>>> e51bf8fb
          />
        </div>
        <div className="analysis-section">
          <AnalysisPanel 
            distance={fireBreakDistance}
            trackAnalysis={trackAnalysis}
            machinery={machinery}
            aircraft={aircraft}
            handCrews={handCrews}
            onDropPreviewChange={setSelectedAircraftForPreview}
          />
        </div>
        <EquipmentConfigPanel
          machinery={machinery}
          aircraft={aircraft}
          handCrews={handCrews}
          onUpdateMachinery={setMachinery}
          onUpdateAircraft={setAircraft}
          onUpdateHandCrews={setHandCrews}
        />
      </main>
    </div>
  );
};

export default App;<|MERGE_RESOLUTION|>--- conflicted
+++ resolved
@@ -12,11 +12,8 @@
  */
 const App: React.FC = () => {
   const [fireBreakDistance, setFireBreakDistance] = useState<number | null>(null);
-<<<<<<< HEAD
+  const [selectedAircraftForPreview, setSelectedAircraftForPreview] = useState<string[]>([]);
   const [trackAnalysis, setTrackAnalysis] = useState<TrackAnalysis | null>(null);
-=======
-  const [selectedAircraftForPreview, setSelectedAircraftForPreview] = useState<string[]>([]);
->>>>>>> e51bf8fb
   
   // State for configurable equipment
   const [machinery, setMachinery] = useState<MachinerySpec[]>(defaultConfig.machinery);
@@ -32,13 +29,11 @@
       <main className="app-main">
         <div className="map-section">
           <MapView 
+            
             onDistanceChange={setFireBreakDistance} 
-<<<<<<< HEAD
             onTrackAnalysisChange={setTrackAnalysis}
-=======
             selectedAircraftForPreview={selectedAircraftForPreview}
             aircraft={aircraft}
->>>>>>> e51bf8fb
           />
         </div>
         <div className="analysis-section">
