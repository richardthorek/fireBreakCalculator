/* Basic CSS reset / layout */
html, body, #root, .app-shell {
  margin: 0;
  padding: 0;
  height: 100vh; /* Ensure full viewport */
  width: 100%;
  font-family: system-ui, -apple-system, 'Segoe UI', Roboto, Oxygen, Ubuntu, Cantarell, 'Fira Sans', 'Droid Sans', 'Helvetica Neue', Arial, sans-serif;
  background: #0f1115;
  color: #f5f7fa;
}

.app-shell {
  display: flex;
  flex-direction: column;
}

.app-header {
  flex: 0 0 10vh; /* 10% of viewport height */
  display: flex;
  flex-direction: column;
  justify-content: center;
  padding: 0 1.25rem;
  background: linear-gradient(135deg, #1e2633, #19202a);
  border-bottom: 1px solid #222b36;
  box-shadow: 0 2px 4px rgba(0,0,0,0.4);
  z-index: 500;
}

.app-title {
  margin: 0;
  font-size: clamp(1.1rem, 2vw, 1.6rem);
  letter-spacing: 0.5px;
}

.app-subtitle {
  font-size: 0.75rem;
  opacity: 0.7;
}

.app-main {
  flex: 1 1 auto;
  min-height: 0; /* Allows map to size correctly */
  position: relative;
  display: flex;
  flex-direction: column;
}

/* Mobile-first: analysis panel at bottom */
.map-section {
  flex: 1 1 auto;
  min-height: 0;
}

.analysis-section {
  flex: 0 0 auto;
  height: 300px;
  min-height: 200px;
}

/* Desktop: analysis panel on right side */
@media (min-width: 1024px) {
  .app-main {
    flex-direction: row;
  }
  
  .map-section {
    flex: 1 1 auto;
    min-width: 0;
  }
  
  .analysis-section {
    flex: 0 0 400px;
    height: auto;
    min-height: auto;
  }
}

.map-wrapper, .map-container {
  height: 100%;
  width: 100%;
}

.map-section .map-wrapper,
.map-section .map-container {
  height: 100%;
  width: 100%;
}

.map-container {
  /* Leaflet will inject tiles */
  outline: none;
}

.map-error {
  position: absolute;
  top: 0.75rem;
  left: 50%;
  transform: translateX(-50%);
  background: #b00020;
  color: #fff;
  padding: 0.6rem 1rem;
  border-radius: 4px;
  font-size: 0.85rem;
  z-index: 800;
  box-shadow: 0 2px 6px rgba(0,0,0,0.4);
}

.map-info {
  position: absolute;
  top: 0.75rem;
  right: 0.75rem;
  background: rgba(30,36,51,0.95);
  color: #d0d6dd;
  padding: 0.6rem 1rem;
  border-radius: 4px;
  font-size: 0.85rem;
  z-index: 800;
  box-shadow: 0 2px 6px rgba(0,0,0,0.4);
  border: 1px solid #2a3442;
}

/* Improve Leaflet default control look for dark background */
.leaflet-control-attribution, .leaflet-control-scale, .leaflet-bar a {
  background: rgba(245,247,250,0.95) !important;
  color: #1e2633 !important;
  border: 1px solid #d0d6dd !important;
}
.leaflet-bar a:hover {
  background: rgba(225,230,235,0.95) !important;
}

/* Style the drawing controls for better contrast */
.leaflet-draw-toolbar a {
  background: rgba(245,247,250,0.95) !important;
  color: #1e2633 !important;
  border: 1px solid #d0d6dd !important;
}
.leaflet-draw-toolbar a:hover {
  background: rgba(225,230,235,0.95) !important;
}
.leaflet-draw-toolbar a.leaflet-disabled {
  background: rgba(180,190,200,0.7) !important;
  color: #6b7280 !important;
}

/* Style the drawing tooltips */
.leaflet-draw-tooltip {
  background: rgba(245,247,250,0.95) !important;
  color: #1e2633 !important;
  border: 1px solid #d0d6dd !important;
}

/* Improve popup styling */
.leaflet-popup-content-wrapper {
  background: rgba(245,247,250,0.95) !important;
  color: #1e2633 !important;
  border-radius: 6px !important;
}

/* Analysis Panel Styles - Permanent Panel */
.analysis-panel-permanent {
  height: 100%;
  background: rgba(15,17,21,0.95);
  border: 1px solid #2a3442;
  border-radius: 8px;
  backdrop-filter: blur(10px);
  box-shadow: 0 4px 12px rgba(0,0,0,0.3);
  overflow: hidden;
  display: flex;
  flex-direction: column;
}

.analysis-header {
  padding: 1rem;
  border-bottom: 1px solid #2a3442;
  cursor: pointer;
  display: flex;
  align-items: center;
  justify-content: space-between;
  background: rgba(30,36,51,0.8);
  flex: 0 0 auto;
}

.analysis-header h3 {
  margin: 0;
  color: #f5f7fa;
  font-size: 1rem;
  font-weight: 600;
}

.distance-display {
  color: #ff6b35;
  font-weight: 600;
  font-size: 0.9rem;
}

.expand-button {
  background: rgba(255,107,53,0.1);
  border: 1px solid #ff6b35;
  color: #ff6b35;
  font-size: 1rem;
  cursor: pointer;
  padding: 0.4rem 0.6rem;
  border-radius: 4px;
  transition: all 0.2s;
  font-weight: 600;
}

.expand-button:hover {
  background: rgba(255,107,53,0.2);
  transform: translateY(-1px);
}

.analysis-content {
  padding: 1rem;
  flex: 1 1 auto;
  overflow-y: auto;
  display: flex;
  flex-direction: column;
  gap: 1rem;
}

/* Best Options Summary */
.best-options-summary {
  margin-bottom: 1rem;
}

.best-options-summary h4 {
  margin: 0 0 0.75rem 0;
  color: #f5f7fa;
  font-size: 0.9rem;
  font-weight: 600;
  text-transform: uppercase;
  letter-spacing: 0.5px;
}

.best-options-grid {
  display: grid;
  gap: 0.75rem;
  grid-template-columns: 1fr;
}

@media (min-width: 1024px) {
  .best-options-grid {
    grid-template-columns: 1fr;
  }
}

.option-category {
  background: rgba(30,36,51,0.6);
  border: 1px solid #2a3442;
  border-radius: 6px;
  padding: 0.5rem 0.75rem;
  display: flex;
  flex-direction: column;
  gap: 0.5rem;
<<<<<<< HEAD
  transition: all 0.2s ease;
}

.option-category:hover {
  background: rgba(30,36,51,0.8);
  border-color: #3a4452;
}

.category-header {
  display: flex;
  align-items: center;
  gap: 0.5rem;
}

.category-icon {
  font-size: 1rem;
  line-height: 1;
=======
  position: relative; /* allow absolute-positioned controls inside */
  padding-right: 56px; /* room for top-right toggle */
>>>>>>> b156f4ae
}

.category-label {
  font-size: 0.8rem;
  color: #94a3b8;
  text-transform: uppercase;
  letter-spacing: 0.5px;
  font-weight: 600;
}

.option-details {
  display: flex;
  justify-content: space-between;
  align-items: center;
}

.option-name {
  font-weight: 500;
  color: #f5f7fa;
  font-size: 0.85rem;
}

.option-time {
  font-weight: 600;
  color: #4fc3f7;
  font-size: 0.85rem;
}

/* Drop preview toggle button in Best Options card */
.drop-preview-toggle {
  display: flex;
  align-items: center;
  gap: 0.5rem;
}

.drop-toggle-button {
  position: absolute;
  right: 8px;
  top: 8px;
  width: 36px;
  height: 36px;
  border-radius: 8px;
  border: 1px solid rgba(79,195,247,0.12);
  background: rgba(30,36,51,0.6);
  color: #d0eefe;
  display: inline-flex;
  align-items: center;
  justify-content: center;
  cursor: pointer;
  transition: all 0.15s ease;
  z-index: 20;
}

.drop-toggle-button:hover {
  transform: translateY(-2px);
  box-shadow: 0 6px 18px rgba(79,195,247,0.06);
}

.drop-toggle-button.active {
  background: linear-gradient(135deg, rgba(79,195,247,0.12), rgba(79,195,247,0.18));
  border-color: #4fc3f7;
  color: #4fc3f7;
}

/* Small icon in row */
.table-row { position: relative; }

.row-drop-toggle-button {
  background: transparent;
  border: none;
  color: #94a3b8;
  cursor: pointer;
  padding: 4px;
  border-radius: 6px;
  position: absolute;
  right: 8px;
  top: 10px;
  z-index: 10;
}

.row-drop-toggle-button.active {
  color: #4fc3f7;
}

.drop-preview-text, .drop-preview-text-small { font-size: 0.85rem; color: #94a3b8; }

.no-option {
  font-size: 0.8rem;
  color: #6b7280;
  font-style: italic;
}

.no-line-message {
  text-align: center;
  color: #94a3b8;
  font-style: italic;
  padding: 2rem 1rem;
}

/* Legacy Analysis Panel Styles (for old overlay) - Remove these */
.analysis-panel {
  display: none; /* Hide the old overlay style */
}

.conditions-section, .equipment-summary {
  margin-bottom: 1.5rem;
}

.conditions-section h4, .equipment-summary h4 {
  margin: 0 0 0.75rem 0;
  color: #f5f7fa;
  font-size: 0.9rem;
  font-weight: 600;
  text-transform: uppercase;
  letter-spacing: 0.5px;
}

.condition-controls {
  display: flex;
  gap: 1rem;
  flex-wrap: wrap;
}

.condition-controls label {
  display: flex;
  flex-direction: column;
  gap: 0.25rem;
  font-size: 0.8rem;
  color: #d0d6dd;
  flex: 1;
  min-width: 140px;
}

.condition-controls select {
  padding: 0.5rem;
  border: 1px solid #2a3442;
  border-radius: 4px;
  background: rgba(30,36,51,0.8);
  color: #d0d6dd;
  font-size: 0.8rem;
}

/* Equipment Table Styles */
.equipment-categories {
  display: flex;
  flex-direction: column;
  gap: 1.5rem;
}

.equipment-category-section {
  border: 1px solid #2a3442;
  border-radius: 8px;
  overflow: hidden;
  background: rgba(30,36,51,0.4);
}

.category-section-header {
  display: flex;
  align-items: center;
  gap: 0.5rem;
  margin: 0;
  padding: 0.75rem 1rem;
  background: rgba(30,36,51,0.8);
  border-bottom: 1px solid #2a3442;
  color: #f5f7fa;
  font-size: 0.9rem;
  font-weight: 600;
}

.category-section-icon {
  font-size: 1.1rem;
  line-height: 1;
}

.equipment-table {
  border: none;
  border-radius: 0;
  overflow: hidden;
}

.table-header {
  display: grid;
  grid-template-columns: 2fr 1fr 1fr 1.2fr;
  gap: 1rem;
  padding: 0.75rem;
  background: rgba(30,36,51,0.6);
  border-bottom: 1px solid #2a3442;
  font-size: 0.8rem;
  font-weight: 600;
  color: #f5f7fa;
  text-transform: uppercase;
  letter-spacing: 0.5px;
}

.table-row {
  display: grid;
  grid-template-columns: 2fr 1fr 1fr 1.2fr;
  gap: 1rem;
  padding: 0.75rem;
  border-bottom: 1px solid rgba(42,52,66,0.3);
  transition: background-color 0.2s;
}

.table-row:hover {
  background: rgba(30,36,51,0.3);
}

.table-row:last-child {
  border-bottom: none;
}

.table-row.incompatible {
  opacity: 0.5;
  background: rgba(180,70,70,0.1);
}

.equipment-info {
  display: flex;
  align-items: center;
  gap: 0.5rem;
}

.equipment-icon {
  font-size: 1.2rem;
  line-height: 1;
  min-width: 1.5rem;
  text-align: center;
}

.equipment-details {
  display: flex;
  flex-direction: column;
  gap: 0.2rem;
  min-width: 0;
}

.equipment-name {
  font-weight: 500;
  color: #f5f7fa;
  font-size: 0.85rem;
}

.equipment-type {
  font-size: 0.7rem;
  color: #94a3b8;
  text-transform: uppercase;
  letter-spacing: 0.5px;
}

.time-info {
  display: flex;
  flex-direction: column;
  align-items: flex-end;
}

.time-value {
  font-weight: 600;
  color: #4fc3f7;
  font-size: 0.9rem;
}

.time-unit {
  font-size: 0.7rem;
  color: #94a3b8;
}

.cost-info {
  display: flex;
  align-items: center;
  justify-content: flex-end;
}

.cost-value {
  font-weight: 600;
  color: #81c784;
  font-size: 0.85rem;
}

.no-cost {
  color: #6b7280;
  font-size: 0.8rem;
}

.status-info {
  display: flex;
  align-items: center;
  font-size: 0.8rem;
}

.compatible {
  color: #10b981;
  font-weight: 500;
}

.incompatible-status {
  color: #ef4444;
  font-weight: 500;
}

.incompatible-text {
  color: #6b7280;
  font-style: italic;
}

/* Responsive table for smaller screens */
@media (max-width: 768px) {
  .best-options-grid {
    gap: 0.5rem;
  }
  
  .option-category {
    padding: 0.5rem;
  }
  
  .category-header {
    gap: 0.4rem;
  }
  
  .category-icon {
    font-size: 0.9rem;
  }
  
  .category-label {
    font-size: 0.75rem;
  }
  
  .option-name, .option-time {
    font-size: 0.8rem;
  }
  
  .equipment-categories {
    gap: 1rem;
  }
  
  .category-section-header {
    padding: 0.6rem 0.8rem;
    font-size: 0.85rem;
  }
  
  .category-section-icon {
    font-size: 1rem;
  }
  
  .table-header {
    grid-template-columns: 1.5fr 1fr 1fr;
    gap: 0.5rem;
    padding: 0.6rem;
    font-size: 0.75rem;
  }
  
  .table-row {
    grid-template-columns: 1.5fr 1fr 1fr;
    gap: 0.5rem;
    padding: 0.6rem;
  }
  
  .equipment-icon {
    font-size: 1rem;
    min-width: 1.2rem;
  }
  
  .equipment-name {
    font-size: 0.8rem;
  }
  
  .equipment-type {
    font-size: 0.65rem;
  }
  
  .status-info {
    grid-column: 1 / -1;
    margin-top: 0.5rem;
    padding-top: 0.5rem;
    border-top: 1px solid rgba(42,52,66,0.3);
  }
}

/* Custom scrollbar for analysis panel */
.analysis-content::-webkit-scrollbar {
  width: 6px;
}

.analysis-content::-webkit-scrollbar-track {
  background: rgba(30,36,51,0.3);
  border-radius: 3px;
}

.analysis-content::-webkit-scrollbar-thumb {
  background: rgba(160,174,192,0.4);
  border-radius: 3px;
}

.analysis-content::-webkit-scrollbar-thumb:hover {
  background: rgba(160,174,192,0.6);
}

/* Equipment Configuration Panel Styles */
.config-panel-toggle {
  position: fixed;
  top: 1rem;
  left: 1rem;
  background: rgba(255,107,53,0.9);
  color: white;
  border: none;
  padding: 0.75rem 1rem;
  border-radius: 6px;
  cursor: pointer;
  font-weight: 600;
  font-size: 0.9rem;
  z-index: 1100;
  box-shadow: 0 2px 8px rgba(0,0,0,0.3);
  transition: all 0.2s;
}

.config-panel-toggle:hover {
  background: rgba(255,107,53,1);
  transform: translateY(-1px);
  box-shadow: 0 4px 12px rgba(0,0,0,0.4);
}

.equipment-config-panel {
  position: fixed;
  top: 0;
  left: 0;
  right: 0;
  bottom: 0;
  background: rgba(15,17,21,0.98);
  z-index: 1200;
  display: flex;
  flex-direction: column;
  overflow: hidden;
}

.config-header {
  padding: 1.5rem;
  border-bottom: 1px solid #2a3442;
  display: flex;
  justify-content: space-between;
  align-items: center;
  background: rgba(30,36,51,0.8);
}

.config-header h3 {
  margin: 0;
  color: #f5f7fa;
  font-size: 1.25rem;
}

.close-button {
  background: none;
  border: 1px solid #ff6b35;
  color: #ff6b35;
  width: 40px;
  height: 40px;
  border-radius: 50%;
  cursor: pointer;
  font-size: 1.2rem;
  display: flex;
  align-items: center;
  justify-content: center;
  transition: all 0.2s;
}

.close-button:hover {
  background: rgba(255,107,53,0.1);
  transform: scale(1.1);
}

.config-tabs {
  display: flex;
  border-bottom: 1px solid #2a3442;
  background: rgba(30,36,51,0.6);
}

.tab-button {
  padding: 1rem 1.5rem;
  border: none;
  background: none;
  color: #94a3b8;
  cursor: pointer;
  font-size: 0.9rem;
  font-weight: 500;
  border-bottom: 3px solid transparent;
  transition: all 0.2s;
}

.tab-button:hover {
  color: #d0d6dd;
  background: rgba(45,54,70,0.3);
}

.tab-button.active {
  color: #ff6b35;
  border-bottom-color: #ff6b35;
  background: rgba(255,107,53,0.1);
}

.config-content {
  flex: 1;
  overflow-y: auto;
  padding: 1.5rem;
}

.equipment-list {
  display: grid;
  gap: 1.5rem;
  max-width: 1200px;
  margin: 0 auto;
}

.equipment-item {
  background: rgba(30,36,51,0.6);
  border: 1px solid #2a3442;
  border-radius: 8px;
  padding: 1.5rem;
}

.equipment-header {
  display: flex;
  justify-content: space-between;
  align-items: center;
  margin-bottom: 1rem;
}

.equipment-header h5 {
  margin: 0;
  color: #f5f7fa;
  font-size: 1.1rem;
}

.edit-button {
  background: rgba(79,195,247,0.2);
  border: 1px solid #4fc3f7;
  color: #4fc3f7;
  padding: 0.5rem 1rem;
  border-radius: 4px;
  cursor: pointer;
  font-size: 0.85rem;
  transition: all 0.2s;
}

.edit-button:hover {
  background: rgba(79,195,247,0.3);
  transform: translateY(-1px);
}

.equipment-details {
  color: #94a3b8;
  font-size: 0.9rem;
  line-height: 1.5;
}

.equipment-details p {
  margin: 0.5rem 0;
}

/* Equipment Edit Form Styles */
.equipment-edit-form {
  background: rgba(45,54,70,0.8);
  border-radius: 6px;
  padding: 1.5rem;
}

.equipment-edit-form h5 {
  margin: 0 0 1.5rem 0;
  color: #f5f7fa;
  font-size: 1.1rem;
  border-bottom: 1px solid #2a3442;
  padding-bottom: 0.75rem;
}

.form-grid {
  display: grid;
  grid-template-columns: repeat(auto-fit, minmax(250px, 1fr));
  gap: 1rem;
  margin-bottom: 1.5rem;
}

.form-grid label {
  display: flex;
  flex-direction: column;
  gap: 0.5rem;
  color: #d0d6dd;
  font-size: 0.9rem;
  font-weight: 500;
}

.form-grid input,
.form-grid textarea {
  padding: 0.75rem;
  border: 1px solid #2a3442;
  border-radius: 4px;
  background: rgba(15,17,21,0.8);
  color: #f5f7fa;
  font-size: 0.9rem;
}

.form-grid input:focus,
.form-grid textarea:focus {
  outline: none;
  border-color: #ff6b35;
  background: rgba(15,17,21,0.9);
}

.form-grid textarea {
  min-height: 80px;
  resize: vertical;
}

.constraints-section {
  margin-bottom: 1.5rem;
}

.constraints-section h6 {
  margin: 1rem 0 0.75rem 0;
  color: #f5f7fa;
  font-size: 0.9rem;
  font-weight: 600;
  text-transform: uppercase;
  letter-spacing: 0.5px;
}

.checkbox-group {
  display: grid;
  grid-template-columns: repeat(auto-fit, minmax(120px, 1fr));
  gap: 0.75rem;
}

.checkbox-label {
  display: flex;
  align-items: center;
  gap: 0.5rem;
  color: #94a3b8;
  font-size: 0.85rem;
  cursor: pointer;
  padding: 0.5rem;
  border-radius: 4px;
  transition: background-color 0.2s;
}

.checkbox-label:hover {
  background: rgba(45,54,70,0.3);
}

.checkbox-label input[type="checkbox"] {
  accent-color: #ff6b35;
  width: 16px;
  height: 16px;
}

.form-actions {
  display: flex;
  gap: 1rem;
  justify-content: flex-end;
  padding-top: 1rem;
  border-top: 1px solid #2a3442;
}

.save-button {
  background: rgba(16,185,129,0.2);
  border: 1px solid #10b981;
  color: #10b981;
  padding: 0.75rem 1.5rem;
  border-radius: 4px;
  cursor: pointer;
  font-weight: 600;
  transition: all 0.2s;
}

.save-button:hover {
  background: rgba(16,185,129,0.3);
  transform: translateY(-1px);
}

.cancel-button {
  background: rgba(107,114,128,0.2);
  border: 1px solid #6b7280;
  color: #6b7280;
  padding: 0.75rem 1.5rem;
  border-radius: 4px;
  cursor: pointer;
  font-weight: 600;
  transition: all 0.2s;
}

.cancel-button:hover {
  background: rgba(107,114,128,0.3);
}<|MERGE_RESOLUTION|>--- conflicted
+++ resolved
@@ -254,7 +254,6 @@
   display: flex;
   flex-direction: column;
   gap: 0.5rem;
-<<<<<<< HEAD
   transition: all 0.2s ease;
 }
 
@@ -272,10 +271,6 @@
 .category-icon {
   font-size: 1rem;
   line-height: 1;
-=======
-  position: relative; /* allow absolute-positioned controls inside */
-  padding-right: 56px; /* room for top-right toggle */
->>>>>>> b156f4ae
 }
 
 .category-label {
