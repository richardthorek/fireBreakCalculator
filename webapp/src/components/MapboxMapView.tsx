--- conflicted
+++ resolved
@@ -38,7 +38,10 @@
   const drawRef = useRef<MapboxDraw | null>(null);
   const [error, setError] = useState<string | null>(null);
   const [isAnalyzing, setIsAnalyzing] = useState(false);
-<<<<<<< HEAD
+  const [fireBreakDistance, setFireBreakDistance] = useState<number | null>(null);
+  const [trackAnalysis, setTrackAnalysis] = useState<TrackAnalysis | null>(null);
+  const [vegetationAnalysis, setVegetationAnalysis] = useState<VegetationAnalysis | null>(null);
+  const [isAnalyzing, setIsAnalyzing] = useState(false);
   
   // Touch controls state and configuration
   // Automatically detect touch devices and show appropriate hints
@@ -50,10 +53,7 @@
   const [vegetationLayerEnabled, setVegetationLayerEnabled] = useState(false);
   
   // Aircraft drop markers state
-=======
-  const [fireBreakDistance, setFireBreakDistance] = useState<number | null>(null);
   const [showTouchHint, setShowTouchHint] = useState(() => { try { return isTouchDevice(); } catch { return false; } });
->>>>>>> f49e6b4a
   const dropMarkersRef = useRef<Map<string, mapboxgl.Marker[]>>(new Map());
   const [dropsVersion, setDropsVersion] = useState(0);
 
@@ -72,11 +72,8 @@
     mapRef.current = map;
     map.addControl(new mapboxgl.NavigationControl(), 'top-left');
 
-<<<<<<< HEAD
     // Initialize MapboxDraw for drawing functionality
     // Configure for optimal touch experience: tap-by-tap point placement with separate finalization
-=======
->>>>>>> f49e6b4a
     const draw = new MapboxDraw({
       displayControlsDefault: false,
       controls: { line_string: true, trash: true },
@@ -94,7 +91,6 @@
     map.addControl(draw, 'top-right');
     drawRef.current = draw;
 
-<<<<<<< HEAD
     // Enhanced touch controls for better mobile experience
     if (isTouchDevice()) {
       // Add touch-specific event listeners for improved interaction
@@ -144,46 +140,6 @@
       }, { passive: true });
     }
 
-    // Handle drawing events
-    map.on('draw.create', async (e: any) => {
-      const feature = e.features[0];
-      if (feature.geometry.type === 'LineString') {
-        const coordinates = feature.geometry.coordinates;
-        const latlngs = coordinates.map((coord: number[]) => lngLatToLatLng(new LngLat(coord[0], coord[1])));
-        
-        // Calculate distance
-        const distance = calculateDistance(latlngs);
-        setFireBreakDistance(distance);
-        onDistanceChange(distance);
-
-        // Perform analysis
-        await analyzeAndVisualizeSlopes(latlngs);
-        
-        // Trigger aircraft drop visualization update
-        setDropsVersion(v => v + 1);
-      }
-    });
-
-    map.on('draw.update', async (e: any) => {
-      const feature = e.features[0];
-      if (feature.geometry.type === 'LineString') {
-        const coordinates = feature.geometry.coordinates;
-        const latlngs = coordinates.map((coord: number[]) => lngLatToLatLng(new LngLat(coord[0], coord[1])));
-        
-        // Calculate distance
-        const distance = calculateDistance(latlngs);
-        setFireBreakDistance(distance);
-        onDistanceChange(distance);
-
-        // Perform analysis
-        await analyzeAndVisualizeSlopes(latlngs);
-        
-        // Trigger aircraft drop visualization update
-        setDropsVersion(v => v + 1);
-      }
-    });
-
-=======
     const handleLineChange = async (feature: any) => {
       if (!feature || feature.geometry?.type !== 'LineString') return;
       const latlngs = feature.geometry.coordinates.map((c: number[]) => toLatLng(new LngLat(c[0], c[1])));
@@ -195,7 +151,6 @@
     };
     map.on('draw.create', (e: any) => handleLineChange(e.features[0]));
     map.on('draw.update', (e: any) => handleLineChange(e.features[0]));
->>>>>>> f49e6b4a
     map.on('draw.delete', () => {
       setFireBreakDistance(null);
       onDistanceChange(null);
@@ -301,7 +256,6 @@
         </div>
       )}
       {showTouchHint && (
-<<<<<<< HEAD
         <div className="touch-hint" style={{
           position: 'absolute',
           top: '20px',
@@ -327,11 +281,9 @@
           >
             ×
           </button>
-=======
         <div className="touch-hint-overlay">
           Tap to add points, double‑tap to finish.
           <button onClick={() => setShowTouchHint(false)}>×</button>
->>>>>>> f49e6b4a
         </div>
       )}
       {isAnalyzing && (
